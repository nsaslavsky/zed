--- conflicted
+++ resolved
@@ -100,7 +100,7 @@
         request: LanguageModelRequest,
         cx: &AppContext,
     ) -> BoxFuture<'static, Result<usize>> {
-        match request.model.clone() {
+        match request.model {
             LanguageModel::Cloud(CloudModel::Gpt4)
             | LanguageModel::Cloud(CloudModel::Gpt4Turbo)
             | LanguageModel::Cloud(CloudModel::Gpt4Omni)
@@ -116,11 +116,20 @@
                 // Can't find a tokenizer for Claude 3, so for now just use the same as OpenAI's as an approximation.
                 count_open_ai_tokens(request, cx.background_executor())
             }
-            LanguageModel::Cloud(CloudModel::Gemini15Pro | CloudModel::Gemini15Flash) => {
-                self.count_tokens_with_model(request.model.id().to_string(), &request)
-            }
             LanguageModel::Cloud(CloudModel::Custom(model)) => {
-                self.count_tokens_with_model(model, &request)
+                let request = self.client.request(proto::CountTokensWithLanguageModel {
+                    model,
+                    messages: request
+                        .messages
+                        .iter()
+                        .map(|message| message.to_proto())
+                        .collect(),
+                });
+                async move {
+                    let response = request.await?;
+                    Ok(response.token_count as usize)
+                }
+                .boxed()
             }
             _ => future::ready(Err(anyhow!("invalid model"))).boxed(),
         }
@@ -143,7 +152,11 @@
             temperature: request.temperature,
             tools: Vec::new(),
             tool_choice: None,
-            cached_contents: request.cached_contents,
+            cached_contents: request
+                .cached_contents
+                .iter()
+                .map(|id| id.0.clone())
+                .collect(),
         };
 
         self.client
@@ -161,29 +174,8 @@
             .boxed()
     }
 
-<<<<<<< HEAD
-    fn count_tokens_with_model(
-        &self,
-        model: String,
-        request: &LanguageModelRequest,
-    ) -> BoxFuture<'static, Result<usize>> {
-        let request = self.client.request(proto::CountTokensWithLanguageModel {
-            model,
-            messages: request
-                .messages
-                .iter()
-                .map(|message| message.to_proto())
-                .collect(),
-        });
-        async move {
-            let response = request.await?;
-            Ok(response.token_count as usize)
-        }
-        .boxed()
-=======
     fn as_any_mut(&mut self) -> &mut dyn std::any::Any {
         self
->>>>>>> 684d9dde
     }
 }
 
