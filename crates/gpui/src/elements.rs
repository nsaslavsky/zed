--- conflicted
+++ resolved
@@ -201,15 +201,7 @@
     }
 }
 
-<<<<<<< HEAD
 trait AnyElementState<V> {
-=======
-pub trait RenderElement {
-    fn render<V: View>(&mut self, view: &mut V, cx: &mut ViewContext<V>) -> AnyElement<V>;
-}
-
-trait AnyElementState<V: View> {
->>>>>>> 5ce7ccac
     fn layout(
         &mut self,
         constraint: SizeConstraint,
