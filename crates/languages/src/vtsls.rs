--- conflicted
+++ resolved
@@ -162,14 +162,9 @@
         _: &Arc<dyn LspAdapterDelegate>,
     ) -> Result<Option<serde_json::Value>> {
         Ok(Some(json!({
-<<<<<<< HEAD
             "typescript":
             {
                 "tsdk": "/Users/hiro/Projects/repros/yarn-test/.yarn/sdks/typescript/lib",
-=======
-            "typescript": {
-                "tsdk": "node_modules/typescript/lib",
->>>>>>> fb3ef0d1
                 "format": {
                     "enable": true
                 },
@@ -196,21 +191,15 @@
                     }
                 }
             },
-<<<<<<< HEAD
-            "vtsls":
-                        {   "typescript": {"globalTsdk": "/Users/hiro/Projects/repros/yarn-test/.yarn/sdks/typescript/lib"},
-                "experimental": {
-                "completion": {
-                    "enableServerSideFuzzyMatch": true,
-                    "entriesLimit": 5000,
-=======
             "vtsls": {
+                "typescript": {
+                    "globalTsdk": "/Users/hiro/Projects/repros/yarn-test/.yarn/sdks/typescript/lib"
+                },
                 "experimental": {
                     "completion": {
                         "enableServerSideFuzzyMatch": true,
                         "entriesLimit": 5000,
                     }
->>>>>>> fb3ef0d1
                 }
             }
         })))
@@ -253,21 +242,15 @@
                     }
                 }
             },
-<<<<<<< HEAD
-            "vtsls":
-            {   "typescript": {"globalTsdk": "/Users/hiro/Projects/repros/yarn-test/.yarn/sdks/typescript/lib"},
-                "experimental": {
-                "completion": {
-                    "enableServerSideFuzzyMatch": true,
-                    "entriesLimit": 5000,
-=======
             "vtsls": {
+                "typescript": {
+                    "globalTsdk": "/Users/hiro/Projects/repros/yarn-test/.yarn/sdks/typescript/lib"
+                },
                 "experimental": {
                     "completion": {
                         "enableServerSideFuzzyMatch": true,
                         "entriesLimit": 5000,
                     }
->>>>>>> fb3ef0d1
                 }
             }
         }))
